--- conflicted
+++ resolved
@@ -2,12 +2,7 @@
 #define __LW_RWLOCK_H__
 
 #include "lw_types.h"
-<<<<<<< HEAD
-#include "lw_lock_stats.h"
 #include "lw_waiter.h"
-=======
-
->>>>>>> 79e46a5c
 
 /**
  * Lightweight read/write locks
