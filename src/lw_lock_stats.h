--- conflicted
+++ resolved
@@ -5,33 +5,6 @@
 #include <stddef.h>
 
 typedef struct lw_lock_stats_s {
-<<<<<<< HEAD
-    lw_bool_t lw_lock_stats_trace_history; /* whether or not to use sync log */
-    const char *lw_lock_stats_name;
-    lw_atomic32_t lw_lock_stats_lock_contentions;
-    lw_atomic32_t lw_lock_stats_unlock_contentions;
-    lw_atomic64_t lw_lock_stats_lock_contention_cyc;
-    lw_atomic64_t lw_lock_stats_unlock_contention_cyc;
-} lw_lock_stats_t;
-
-extern lw_lock_stats_t lw_lock_global_stats;
-
-
-extern void
-lw_lock_stats_init(INOUT lw_lock_stats_t *lw_lock_stats,
-                   IN char *name);
-
-extern lw_bool_t
-lw_lock_stats_indicate_contention(IN lw_lock_stats_t *lw_lock_stats);
-
-extern void
-lw_lock_stats_reset(INOUT lw_lock_stats_t *lw_lock_stats);
-
-extern void
-lw_lock_stats_str(IN lw_lock_stats_t *lw_lock_stats,
-                  char *buf,
-                  size_t size);
-=======
     lw_bool_t lw_ls_trace_history; /* whether or not to use sync log */
     const char *lw_ls_name;
     lw_atomic32_t lw_ls_lock_contentions;
@@ -54,15 +27,11 @@
 lw_lock_stats_str(LW_IN lw_lock_stats_t *lw_lock_stats,
                   LW_OUT char *buf,
                   LW_IN size_t size);
->>>>>>> d1555761
 
 extern void
 lw_lock_stats_global_init(void);
 
-<<<<<<< HEAD
-=======
 extern lw_lock_stats_t *
 lw_lock_stats_get_global(void);
 
->>>>>>> d1555761
 #endif