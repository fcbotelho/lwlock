#ifndef __LW_LOCK_H__
#define __LW_LOCK_H__

#include "lw_types.h"
#include "lw_mutex.h"
#include "lw_mutex2b.h"
#include "lw_cond_var.h"
#include "lw_rwlock.h"
#include "lw_lock_common.h"
#include "lw_lock_stats.h"
#include "lw_thread.h"

/**
 * Initialization function
 *
 * @description
 *
 * This function should be used to initialize the lw_lock library.
 * It has to be called before using any API in the lw_lock library.
 */
extern void
lw_lock_init(lw_bool_t track_sync_events, lw_waiter_domain_t *domain);

/**
 * Cleanup function
 *
 * @description
 *
 * This function should be used to destroy/cleanup internal objects of
 * the lw_lock library. It has to be called after all the calls to
 * the APIs in the lw_lock library.
 */
extern void
lw_lock_shutdown(void);

<<<<<<< HEAD

=======
#include "lw_mutex.h"
#include "lw_mutex2b.h"
#include "lw_cond_var.h"
#include "lw_lock_common.h"
>>>>>>> 79e46a5c
#endif /* __LW_LOCK_H__ */<|MERGE_RESOLUTION|>--- conflicted
+++ resolved
@@ -33,12 +33,4 @@
 extern void
 lw_lock_shutdown(void);
 
-<<<<<<< HEAD
-
-=======
-#include "lw_mutex.h"
-#include "lw_mutex2b.h"
-#include "lw_cond_var.h"
-#include "lw_lock_common.h"
->>>>>>> 79e46a5c
 #endif /* __LW_LOCK_H__ */