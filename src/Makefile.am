lib_LTLIBRARIES = liblwlock.la
include_HEADERS = lw_lock.h \
                  lw_types.h \
				  lw_mutex.h \
				  lw_mutex2b.h \
<<<<<<< HEAD
				  lw_rwlock.h \
				  lw_cond_var.h \
				  lw_lock_stats.h \
				  lw_sync_log.h \
				  lw_thread.h
=======
				  lw_cond_var.h
>>>>>>> 79e46a5c

liblwlock_la_SOURCES =  lw_lock.h \
                        lw_types.h \
		   		        lw_mutex.h \
				        lw_mutex2b.h \
						lw_rwlock.h \
				        lw_cond_var.h \
<<<<<<< HEAD
				        lw_lock_stats.h \
				        lw_sync_log.h \
				        lw_thread.h \
				        lw_util.h \
=======
>>>>>>> 79e46a5c
					    lw_atomic.h \
						lw_compiler.h \
						lw_cycles.h \
						lw_debug.h \
						lw_dlist.h \
						lw_event.h \
						lw_magic.h \
						lw_waiter.h \
						lw_waiter_intern.h \
						lw_lock.c \
						lw_mutex.c \
				        lw_mutex2b.c \
						lw_cond_var.c \
						lw_atomic.c \
						lw_cycles.c \
						lw_dlist.c \
						lw_event.c \
						lw_waiter.c \
						lw_rwlock.c

liblwlock_la_LDFLAGS = -version-info 0:0:0
liblwlock_la_LIBADD  = $(PTHREAD_LIBS)
AM_LDFLAGS = $(PTHREAD_CFLAGS)<|MERGE_RESOLUTION|>--- conflicted
+++ resolved
@@ -3,15 +3,8 @@
                   lw_types.h \
 				  lw_mutex.h \
 				  lw_mutex2b.h \
-<<<<<<< HEAD
 				  lw_rwlock.h \
 				  lw_cond_var.h \
-				  lw_lock_stats.h \
-				  lw_sync_log.h \
-				  lw_thread.h
-=======
-				  lw_cond_var.h
->>>>>>> 79e46a5c
 
 liblwlock_la_SOURCES =  lw_lock.h \
                         lw_types.h \
@@ -19,13 +12,7 @@
 				        lw_mutex2b.h \
 						lw_rwlock.h \
 				        lw_cond_var.h \
-<<<<<<< HEAD
-				        lw_lock_stats.h \
-				        lw_sync_log.h \
-				        lw_thread.h \
 				        lw_util.h \
-=======
->>>>>>> 79e46a5c
 					    lw_atomic.h \
 						lw_compiler.h \
 						lw_cycles.h \
