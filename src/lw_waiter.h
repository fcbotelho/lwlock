#ifndef __LW_WAITER_H__
#define __LW_WAITER_H__

#include "lw_types.h"
#include "lw_event.h"

/**
 * Thread wait domains: Each domain can have upto LW_WAITER_ID_MAX waiters.
 * The domain provides functions to allocate/free/get waiter structs for that
 * domain.
 */
typedef struct lw_waiter_domain_s lw_waiter_domain_t;

typedef struct {
    /* Event to synchronize on */
    lw_thread_event_t  lw_waiter_event;

    lw_waiter_domain_t *lw_waiter_domain;

    /* Id of this struct */
    lw_waiter_id_t     lw_waiter_id;

    /* Id of next struct when in list */
    lw_waiter_id_t     lw_waiter_next;

    /* Id of prev struct when in list */
    lw_waiter_id_t     lw_waiter_prev;

    /* Structure is valid and initialized */
    lw_bool_t          lw_waiter_initialized;
} lw_waiter_t;

typedef lw_waiter_t * 
(*lw_waiter_alloc_func_t)(LW_INOUT lw_waiter_domain_t *domain);

typedef void 
(*lw_waiter_free_func_t)(LW_INOUT lw_waiter_domain_t *domain, 
                         LW_INOUT lw_waiter_t *waiter);
typedef lw_waiter_t * 
(*lw_waiter_get_func_t)(LW_INOUT lw_waiter_domain_t *domain);

typedef lw_waiter_t * 
(*lw_waiter_from_id_func_t)(LW_IN lw_waiter_domain_t *domain, 
                            LW_IN lw_uint32_t id);

struct lw_waiter_domain_s {
    lw_waiter_alloc_func_t    lw_wd_alloc_waiter;
    lw_waiter_free_func_t     lw_wd_free_waiter;
    lw_waiter_get_func_t      lw_wd_get_waiter;
    lw_waiter_from_id_func_t  lw_wd_id2waiter;
    void                      *lw_wd_opaque;
};

extern lw_waiter_domain_t  *lw_waiter_global_domain;

static inline lw_waiter_t *
lw_waiter_alloc(void)
{
    return lw_waiter_global_domain->lw_wd_alloc_waiter(lw_waiter_global_domain);
}

static inline void 
lw_waiter_free(LW_INOUT void *arg)
{
    lw_waiter_t *waiter = arg;
    waiter->lw_waiter_domain->lw_wd_free_waiter(waiter->lw_waiter_domain, 
                                                waiter);
}

static inline lw_waiter_t *
lw_waiter_get(void)
{
    return lw_waiter_global_domain->lw_wd_get_waiter(lw_waiter_global_domain);
}

static inline lw_waiter_t *
lw_waiter_from_id(LW_IN lw_uint32_t id)
{
    return lw_waiter_global_domain->lw_wd_id2waiter(lw_waiter_global_domain, 
                                                    id);
}

static inline void
lw_waiter_wait(LW_INOUT lw_waiter_t *waiter)
{
    lw_event_wait(&waiter->lw_waiter_event, 
                  waiter->lw_waiter_event.lw_te_base.lw_be_wait_src);
}

static inline int
lw_waiter_timedwait(LW_INOUT lw_waiter_t *waiter, 
                    LW_IN struct timespec *abstime)
{
    return lw_event_timedwait(&waiter->lw_waiter_event, 
                              waiter->lw_waiter_event.lw_te_base.lw_be_wait_src, 
                              abstime);
}

static inline void
lw_waiter_wakeup(LW_INOUT lw_waiter_t *waiter, 
                 LW_INOUT void *arg)
{
    lw_event_signal(&waiter->lw_waiter_event, arg);
}

static inline void
lw_waiter_wake_all(LW_INOUT lw_waiter_domain_t *domain, 
                   LW_IN lw_uint32_t _id, 
                   LW_INOUT void *arg)
{
    lw_waiter_t *waiter = NULL;
    lw_waiter_id_t id;
    dd_assert(_id <= LW_WAITER_ID_MAX);
    id = (lw_waiter_id_t) _id;
    if (domain == NULL) {
        domain = lw_waiter_global_domain;
        lw_verify(domain != NULL);
    }
    while (id < LW_WAITER_ID_MAX) {
        waiter = domain->lw_wd_id2waiter(domain, id);
        lw_assert(waiter->lw_waiter_initialized);
        id = waiter->lw_waiter_next;
        waiter->lw_waiter_next = LW_WAITER_ID_MAX;
        waiter->lw_waiter_prev = LW_WAITER_ID_MAX;
        lw_event_signal(&waiter->lw_waiter_event, arg);
    }
}

/* Initialize the global waiter domain */
extern void
<<<<<<< HEAD
lw_waiter_init_global(void);

/* Shutdown the global wiater doamin */
extern void
lw_waiter_shutdown_global(void);

=======
lw_waiter_domain_init_global(void);
>>>>>>> d1555761

/* Shutdown the global waiter domain */
extern void
lw_waiter_domain_shutdown_global(void);

#endif<|MERGE_RESOLUTION|>--- conflicted
+++ resolved
@@ -128,16 +128,7 @@
 
 /* Initialize the global waiter domain */
 extern void
-<<<<<<< HEAD
-lw_waiter_init_global(void);
-
-/* Shutdown the global wiater doamin */
-extern void
-lw_waiter_shutdown_global(void);
-
-=======
 lw_waiter_domain_init_global(void);
->>>>>>> d1555761
 
 /* Shutdown the global waiter domain */
 extern void
